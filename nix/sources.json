{
    "advisory-db": {
        "branch": "master",
        "builtin": false,
        "description": "Security advisory database for Rust crates published through crates.io",
        "homepage": "https://rustsec.org",
        "owner": "RustSec",
        "repo": "advisory-db",
        "rev": "aa789b9cbd6a03c860c7a1f508cb60ae9f22e3eb",
        "sha256": "06x8lin18aw1zr11z83klnrbsld9l5ylrrbzpzxbzqcddcn129a4",
        "type": "tarball",
        "url": "https://github.com/RustSec/advisory-db/archive/aa789b9cbd6a03c860c7a1f508cb60ae9f22e3eb.tar.gz",
        "url_template": "https://github.com/<owner>/<repo>/archive/<rev>.tar.gz"
    },
    "bats-support": {
        "branch": "v0.3.0",
        "builtin": false,
        "description": "Supporting library for Bats test helpers",
        "homepage": null,
        "owner": "ztombol",
        "repo": "bats-support",
        "rev": "24a72e14349690bcbf7c151b9d2d1cdd32d36eb1",
        "sha256": "1sm1y752jrz41qm4bxivk1363ac5zpkyshkk156aqf2p5qjxgpp0",
        "type": "tarball",
        "url": "https://github.com/ztombol/bats-support/archive/24a72e14349690bcbf7c151b9d2d1cdd32d36eb1.tar.gz",
        "url_template": "https://github.com/<owner>/<repo>/archive/<rev>.tar.gz"
    },
    "common": {
        "ref": "master",
        "repo": "ssh://git@github.com/dfinity-lab/common",
        "rev": "fa5190ac6a299744e1174a576fa540b7fd856bff",
        "type": "git"
    },
    "dfinity": {
<<<<<<< HEAD
        "ref": "master",
        "repo": "ssh://git@github.com/dfinity-lab/dfinity",
        "rev": "915481642c6acd7bbfa7a4d674622bc5a2bc9fc2",
=======
        "ref": "v0.5.6",
        "repo": "ssh://git@github.com/dfinity-lab/dfinity",
        "rev": "c2445f9aa8cf16dd29aabf2c47c2a5f3c870ee76",
        "type": "git"
    },
    "ic-ref": {
        "branch": "legacy3",
        "ref": "legacy3",
        "repo": "ssh://git@github.com/dfinity-lab/ic-ref",
        "rev": "6331356b20183bb9eda5589959ee18bf66becc06",
>>>>>>> 148286c3
        "type": "git"
    },
    "motoko": {
        "ref": "master",
        "repo": "ssh://git@github.com/dfinity-lab/motoko",
        "rev": "b80fa5d5d2ecddcb5e1de6433a8d20ee5de2b16a",
        "type": "git"
    },
    "napalm": {
        "branch": "master",
        "builtin": false,
        "description": "Support for building npm packages in Nix and lightweight npm registry",
        "homepage": "",
        "owner": "nmattia",
        "repo": "napalm",
        "rev": "47e8d246cba57a346db15f6a33ba61c54d3b5c05",
        "sha256": "1dxj8jqi0292s1xalis0mr1p3ck3zxqxx0xwlvx856kcnp317x8b",
        "type": "tarball",
        "url": "https://github.com/nmattia/napalm/archive/47e8d246cba57a346db15f6a33ba61c54d3b5c05.tar.gz",
        "url_template": "https://github.com/<owner>/<repo>/archive/<rev>.tar.gz"
    }
}<|MERGE_RESOLUTION|>--- conflicted
+++ resolved
@@ -32,14 +32,9 @@
         "type": "git"
     },
     "dfinity": {
-<<<<<<< HEAD
         "ref": "master",
         "repo": "ssh://git@github.com/dfinity-lab/dfinity",
         "rev": "915481642c6acd7bbfa7a4d674622bc5a2bc9fc2",
-=======
-        "ref": "v0.5.6",
-        "repo": "ssh://git@github.com/dfinity-lab/dfinity",
-        "rev": "c2445f9aa8cf16dd29aabf2c47c2a5f3c870ee76",
         "type": "git"
     },
     "ic-ref": {
@@ -47,7 +42,6 @@
         "ref": "legacy3",
         "repo": "ssh://git@github.com/dfinity-lab/ic-ref",
         "rev": "6331356b20183bb9eda5589959ee18bf66becc06",
->>>>>>> 148286c3
         "type": "git"
     },
     "motoko": {
