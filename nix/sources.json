--- conflicted
+++ resolved
@@ -34,11 +34,7 @@
     "common": {
         "branch": "nixpkgs-21.05",
         "repo": "ssh://git@github.com/dfinity-lab/common",
-<<<<<<< HEAD
-        "rev": "29a127f75bc1aa1395eec883ef9c57c21be37347",
-=======
-        "rev": "1e601cfb5bb10daa13af645230be72a882140940",
->>>>>>> 9b845b24
+        "rev": "82a3c6e571a506ffd5cd678d5d9ffd606067db55",
         "type": "git"
     },
     "ic-ref-x86_64-darwin": {
