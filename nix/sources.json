--- conflicted
+++ resolved
@@ -34,11 +34,7 @@
     "common": {
         "branch": "nixpkgs-21.05",
         "repo": "ssh://git@github.com/dfinity-lab/common",
-<<<<<<< HEAD
         "rev": "d629b813cfe3dffb894639551a831acf3663428d",
-=======
-        "rev": "ba5a7e7198f760f5d2adbcba6ddf046daf04903a",
->>>>>>> 0e0de6ce
         "type": "git"
     },
     "ic-ref-x86_64-darwin": {
