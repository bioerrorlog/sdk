--- conflicted
+++ resolved
@@ -1,8 +1,4 @@
-<<<<<<< HEAD
-pub mod api_client;
 pub mod bootstrap;
-=======
->>>>>>> 1bc2d1db
 pub mod canister_info;
 pub mod environment;
 pub mod error;
