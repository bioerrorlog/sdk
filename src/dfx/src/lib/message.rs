use std::fmt;

macro_rules! user_message {
    ( $($name: ident => $msg: literal,)+ ) => {
        #[derive(Debug, Copy, Clone)]
        pub enum UserMessage {
            $($name), +
        }

        impl UserMessage {
            pub fn to_str(&self) -> &str {
                match &self {
                    $(UserMessage::$name => $msg,)+
                }
            }
        }
    };
}

user_message!(
    // dfx bootstrap
    BootstrapCommand => "Starts the bootstrap server.",
    BootstrapIP => "Specifies the IP address that the bootstrap server listens on. Defaults to 127.0.0.1.",
    BootstrapPort => "Specifies the port number that the bootstrap server listens on. Defaults to 8081.",
    BootstrapRoot => "Specifies the directory containing static assets served by the bootstrap server. Defaults to $HOME/.cache/dfinity/versions/$DFX_VERSION/js-user-library/dist/bootstrap.",
    BootstrapTimeout => "Specifies the maximum number of seconds that the bootstrap server will wait for upstream requests to complete. Defaults to 30.",

    // dfx cache
    ManageCache => "Manages the dfx version cache.",
    CacheDelete => "Deletes a specific versioned cache of dfx.",
    CacheUnpack => "Forces unpacking the cache from this dfx version.",
    CacheList => "Lists installed and used version.",
    CacheShow => "Shows the path of the cache used by this version.",

    // dfx canister id
    IdCanister => "Prints the identifier of a canister.",

    // dfx canister call
    CallCanister => "Calls a method on a deployed canister.",
    MethodName => "Specifies the method name to call on the canister.",
    AsyncResult => "Specifies not to wait for the result of the call to be returned by polling the replica. Instead return a response ID.",
    ArgumentType => "Specifies the data type for the argument when making the call using an argument.",
    OutputType => "Specifies the format for displaying the method's return result.",
    ArgumentValue => "Specifies the argument to pass to the method.",


    // dfx canister create
    CreateCanister => "Creates an empty canister on the Internet Computer and associates the Internet Computer assigned Canister ID to the canister name.",
    CreateCanisterName => "Specifies the canister name. Either this or the --all flag are required.",
    CreateAll => "Creates all canisters configured in dfx.json.",

    // dfx canister install
    InstallCanister => "Deploys compiled code as a canister on the Internet Computer.",
    InstallAll => "Deploys all canisters configured in the project dfx.json files.",
    InstallCanisterName => "Specifies the canister name to deploy. You must specify either canister name or the --all option.",
    InstallComputeAllocation => "Specifies the canister's compute allocation. This should be a percent in the range [0..100]",
<<<<<<< HEAD
    InstallMemoryAllocation =>  "Specifies how much memory the canister is allowed to use in total. This should be a value in the range [0..256 TB]",
    InstallMode => "Install, Reinstall, or Upgrade the canister.",
=======
    InstallMode => "Specifies the type of deployment. You can set the canister deployment modes to install, reinstall, or upgrade.",
>>>>>>> 94cdb7c2

    // dfx canister mod
    ManageCanister => "Manages canisters deployed on a network replica.",

    // dfx canister delete
    DeleteCanister => "Deletes a canister on the Internet Computer network.",
    DeleteCanisterName => "Specifies the name of the canister to delete. You must specify either a canister name or the --all flag.",
    DeleteAll => "Deletes all of the canisters configured in the dfx.json file.",

    // dfx canister status
    CanisterStatus => "Returns the current status of the canister on the Internet Computer network: Running, Stopping, or Stopped.",
    StatusCanisterName => "Specifies the name of the canister to return information for. You must specify either a canister name or the --all flag.",
    StatusAll => "Returns status information for all of the canisters configured in the dfx.json file.",

    // dfx canister start
    StartCanister => "Starts a canister on the Internet Computer network.",
    StartCanisterName => "Specifies the name of the canister to start. You must specify either a canister name or the --all flag.",
    StartAll => "Starts all of the canisters configured in the dfx.json file.",

    // dfx canister stop
    StopCanister => "Stops a canister that is currently running on the Internet Computer network.",
    StopCanisterName => "Specifies the name of the canister to stop. You must specify either a canister name or the --all option.",
    StopAll => "Stops all of the canisters configured in the dfx.json file.",

    // dfx canister query
    QueryCanister => "Sends a query request to a canister.",
    UpdateCanisterArg => "Sends an update request to a canister. This is the default if the method is not a query method.",

    // dfx canister request_status
    RequestCallStatus => "Requests the status of a specified call from a canister.",
    RequestId => "Specifies the request identifier. The request identifier is an hexadecimal string starting with 0x.",

    // dfx build
    BuildAll => "Builds all canisters configured in the dfx.json file.",
    BuildCanisterName => "Specifies the name of the canister to build. You must specify either a canister name or the --all option.",
    BuildCanister => "Builds all or specific canisters from the code in your project. By default, all canisters are built.",
    BuildCheck => "Build canisters without creating them. This can be used to check that canisters build ok.",
    CanisterComputeNetwork => "Override the compute network to connect to. By default, the local network is used.",

    // dfx config
    ConfigureOptions => "Configures project options for your currently-selected project.",
    OptionName => "Specifies the name of the configuration option to set or read. Use the period delineated path to specify the option to set or read. If this is not mentioned, outputs the whole configuration.",
    OptionValue => "Specifies the new value to set. If you don't specify a value, the command displays the current value of the option from the configuration file.",
    OptionFormat => "Specifies the format of the output. By default, the output format is JSON.",

    // dfx deploy
    DeployCanister => "Deploys all or a specific canister from the code in your project. By default, all canisters are deployed.",
    DeployCanisterName => "Specifies the name of the canister you want to deploy. If you don’t specify a canister name, all canisters defined in the dfx.json file are deployed.",

    // dfx identity mod
    ManageIdentity => "Manages identities used to communicate with the Internet Computer network. Setting an identity enables you to test user-based access controls.",

    // dfx identity new
    NewIdentity => "Creates a new identity.",

    // dfx identity list
    ListIdentities => "Lists existing identities.",

    // dfx identity remove
    RemoveIdentity => "Removes an existing identity.",

    // dfx identity rename
    RenameIdentity => "Renames an existing identity.",

    // dfx identity use
    UseIdentity => "Specifies the identity to use.",

    // dfx identity whoami
    ShowIdentity => "Shows the name of the current identity.",

    // dfx new
    CreateProject => "Creates a new project.",
    ProjectName => "Specifies the name of the project to create.",
    DryRun => "Provides a preview the directories and files to be created without adding them to the file system.",
    NewFrontend => "Installs the frontend code example for the default canister. This defaults to true if Node is installed, or false if it isn't.",

    // dfx ping
    Ping => "Pings an Internet Computer network and returns its status.",

    // dfx replica
    Replica => "Starts a local Internet Computer replica.",
    ReplicaMessageGasLimit => "Specifies the maximum number of cycles a single message can consume.",
    ReplicaPort => "Specifies the port the local replica should listen to.",
    ReplicaRoundGasLimit => "Specifies the maximum number of cycles a single round can consume.",

    // dfx start
    CleanState => "Cleans the state of the current project.",
    StartNode => "Starts the local replica and a web server for the current project.",
    NodeAddress => "Specifies the host name and port number to bind the frontend to.",
    StartBackground => "Exits the dfx leaving the replica running. Will wait until the replica replies before exiting.",

    // misc
    CanisterName => "Specifies the canister name. If you don't specify this argument, all canisters are processed.",

    // dfx stop
    StopNode => "Stops the local network replica.",
    // dfx ide
    StartLanguageService => "Starts the Motoko IDE Language Server. This is meant to be run by editor plugins not the end-user.",
    ForceTTY => "Forces the language server to start even when run from a terminal.",
);

impl fmt::Display for UserMessage {
    fn fmt(&self, f: &mut fmt::Formatter<'_>) -> fmt::Result {
        write!(f, "{}", &self.to_str())
    }
}<|MERGE_RESOLUTION|>--- conflicted
+++ resolved
@@ -54,12 +54,8 @@
     InstallAll => "Deploys all canisters configured in the project dfx.json files.",
     InstallCanisterName => "Specifies the canister name to deploy. You must specify either canister name or the --all option.",
     InstallComputeAllocation => "Specifies the canister's compute allocation. This should be a percent in the range [0..100]",
-<<<<<<< HEAD
     InstallMemoryAllocation =>  "Specifies how much memory the canister is allowed to use in total. This should be a value in the range [0..256 TB]",
-    InstallMode => "Install, Reinstall, or Upgrade the canister.",
-=======
     InstallMode => "Specifies the type of deployment. You can set the canister deployment modes to install, reinstall, or upgrade.",
->>>>>>> 94cdb7c2
 
     // dfx canister mod
     ManageCanister => "Manages canisters deployed on a network replica.",
